--- conflicted
+++ resolved
@@ -1,10 +1,6 @@
 [package]
 name = "norad"
-<<<<<<< HEAD
-version = "0.2.1"
-=======
 version = "0.3.1"
->>>>>>> 841144b3
 authors = ["Colin Rofls <colin@cmyr.net>", "Nikolaus Waxweiler <madigens@gmail.com>"]
 license = "MIT/Apache-2.0"
 edition = "2018"
